use std::fmt::{self, Debug};

use super::token::Token;

#[derive(Debug, PartialEq, Clone)]
pub enum MathematicalOperator {
    Plus,
    Minus,
    Times,
    Divide,
}

#[derive(Debug, PartialEq, Clone)]
pub enum ComparisonOperator {
    Equal,
    NotEqual,
    GreaterThan,
    GreatherThanEqual,
    LessThan,
    LessThanEqual,
}

#[derive(Debug, PartialEq, Clone)]
pub enum LogicalOperator {
    And,
    Or,
}

#[derive(Debug, PartialEq, Clone)]
pub enum Value {
    String(String),
    Number(f64),
    Boolean(bool),
    Function(Vec<String>, Box<Statement>),
    Collection(Vec<Value>),
    Null,
}

impl fmt::Display for Value {
    fn fmt(&self, f: &mut fmt::Formatter) -> fmt::Result {
        match self {
            Value::String(string) => write!(f, "{string}"),
            Value::Number(number) => write!(f, "{number}"),
            Value::Boolean(bool) => write!(f, "{bool}"),
            Value::Null => write!(f, "null"),
            Value::Function(_, _) => write!(f, "[function]"),
            Value::Collection(collection) => {
                let mut output = String::new();
                for (i, value) in collection.iter().enumerate() {
                    output.push_str(&value.to_string());
                    if i != collection.len() - 1 {
                        output.push_str(", ");
                    }
                }
                write!(f, "[{}]", output)
            }
        }
    }
}

#[allow(dead_code)]
#[derive(Debug, PartialEq, Clone)]
pub enum Expression {
    Binary(Box<Expression>, Operator, Box<Expression>),
    Unary(Operator, Box<Expression>),
    Literal(Value),
    Collection(Vec<Expression>),
    Identifier(String),
<<<<<<< HEAD
    FunctionCall(Box<Expression>, Vec<Expression>),
=======
    FunctionCall(String, Vec<Expression>),
    IndexAccess(Box<Expression>),
>>>>>>> da5b3d9e
}

#[derive(Debug, PartialEq, Clone)]
pub enum Statement {
    Assignment(String, Box<Expression>),
    Reassignment(String, Box<Expression>),
    Block(Vec<StatementExpression>),
    Conditional(Expression, Box<Statement>, Box<Option<Statement>>),
    Loop(Box<Statement>),
    FunctionDefinition(String, Vec<String>, Box<Statement>),
    Return(Box<Expression>),
    For(String, Box<Expression>, Box<Statement>),
    Break,
}

#[derive(Debug, PartialEq, Clone)]
pub enum StatementExpression {
    Statement(Statement),
    Expression(Expression),
}

#[derive(Debug, PartialEq, Clone)]
pub enum Operator {
    MathematicalOperator(MathematicalOperator),
    LogicalOperator(LogicalOperator),
    ComparisonOperator(ComparisonOperator),
}

#[derive(Debug, PartialEq)]
pub struct Parser {
    tokens: Vec<Token>,
    pos: usize,
}

impl Parser {
    pub fn new(tokens: Vec<Token>) -> Parser {
        Parser { tokens, pos: 0 }
    }

    pub fn create_ast(&mut self) -> Vec<StatementExpression> {
        let mut output = Vec::new();

        loop {
            output.push(self.parse());

            if !self.can_peek() {
                break;
            }
        }

        output
    }

    fn parse(&mut self) -> StatementExpression {
        if let Some(statement) = self.handle_identifier_statement_case() {
            return statement;
        }

        if self.peek().is_statement() {
            return StatementExpression::Statement(self.parse_statement());
        }

        StatementExpression::Expression(self.parse_expression())
    }

    fn parse_statement(&mut self) -> Statement {
        match self.peek() {
            Token::Let => self.parse_new_assignment(),
            Token::Function => self.parse_function_definition(),
            Token::If => self.parse_conditional(),
            Token::Identifier(identifier) => self.parse_reassignment(identifier),
            Token::Loop => self.parse_loop(),
            Token::For => self.parse_for(),
            Token::LeftBrace => self.parse_block(),
            Token::Break => self.parse_break(),
            Token::Return => self.parse_return(),
            _ => todo!(),
        }
    }

    fn parse_new_assignment(&mut self) -> Statement {
        self.expect(Token::Let);
        let token = self.next();
        let identifier = self.get_value_from_identifier_token(token);
        self.expect(Token::Assign);
        let statement = Statement::Assignment(identifier, Box::new(self.parse_expression()));
        self.check_and_skip(Token::Semicolon);

        statement
    }

    // can these be combined?
    fn parse_reassignment(&mut self, identifier: String) -> Statement {
        self.skip();
        self.expect(Token::Assign);
        let statement = Statement::Reassignment(identifier, Box::new(self.parse_expression()));
        self.check_and_skip(Token::Semicolon);

        statement
    }

    fn parse_function_definition(&mut self) -> Statement {
        self.expect(Token::Function);
        let token = self.next();
        let identifier = self.get_value_from_identifier_token(token);
        self.expect(Token::LeftParen);
        let mut parameters = Vec::new();
        while self.peek() != Token::RightParen {
            let param = self.next();
            parameters.push(self.get_value_from_identifier_token(param));
            if self.peek() == Token::Comma {
                self.skip();
            }
        }
        self.expect(Token::RightParen);
        let block = self.parse_block();
        let statement = Statement::FunctionDefinition(identifier, parameters, Box::new(block));

        self.check_and_skip(Token::Semicolon);
<<<<<<< HEAD
        statement
=======
        return statement;
>>>>>>> da5b3d9e
    }

    fn parse_block(&mut self) -> Statement {
        let mut body = vec![];
        self.expect(Token::LeftBrace);
        loop {
            let statement_expression = self.parse();
            body.push(statement_expression);

            if self.peek() == Token::RightBrace {
                break;
            }
        }
        self.expect(Token::RightBrace);
        Statement::Block(body)
    }

    fn handle_identifier_statement_case(&mut self) -> Option<StatementExpression> {
        if let Some((next, following)) = self.double_peek() {
            return match (next, following) {
                (Token::Identifier(_), Token::Assign) => {
                    Some(StatementExpression::Statement(self.parse_statement()))
                }
                _ => None,
            };
        }

        None
    }

    fn parse_conditional(&mut self) -> Statement {
        self.expect(Token::If);
        let condition = self.parse_expression();
        let consequence = self.parse_block();
        let alternative = if self.check(Token::Else) {
            self.next();
            Some(self.parse_block())
        } else {
            None
        };
        Statement::Conditional(condition, Box::new(consequence), Box::new(alternative))
    }

    fn parse_loop(&mut self) -> Statement {
        self.expect(Token::Loop);
        Statement::Loop(Box::new(self.parse_block()))
    }

    fn parse_return(&mut self) -> Statement {
        self.expect(Token::Return);
        Statement::Return(Box::new(self.parse_expression()))
    }

    fn parse_break(&mut self) -> Statement {
        self.expect(Token::Break);
        self.check_and_skip(Token::Semicolon);
        Statement::Break
    }

    fn parse_literal(&mut self, next: Token) -> Expression {
        match next {
            Token::Number(number) => Expression::Literal(Value::Number(number.parse().unwrap())),
            Token::String(string) => Expression::Literal(Value::String(string)),
            Token::True => Expression::Literal(Value::Boolean(true)),
            Token::False => Expression::Literal(Value::Boolean(false)),
            Token::Null => Expression::Literal(Value::Null),
            _ => panic!("{next:#?} is not a literal"),
        }
    }

    fn parse_expression(&mut self) -> Expression {
        let expression = match self.peek() {
            Token::Number(_) | Token::String(_) | Token::True | Token::False | Token::Null => {
                let next = self.next();

                let literal = self.parse_literal(next);

                if !self.can_peek() || !self.peek().is_operator() {
                    return literal;
                }

                self.parse_binary_expression(literal)
            }
            Token::Identifier(identifier) => {
                self.skip();

                let mut expression = Expression::Identifier(identifier);

                if self.peek().is_operator() {
                    return self.parse_binary_expression(expression);
                }

                while self.check(Token::LeftParen) {
                    expression = self.parse_fn_call(expression);
                }

<<<<<<< HEAD
                expression
            }
=======
                Expression::Identifier(identifier)
            },
            Token::LeftBracket => self.parse_collection(),
>>>>>>> da5b3d9e
            _ => panic!("Unexpected token {:?}", self.peek()),
        };

        self.check_and_skip(Token::Semicolon);

        expression
    }

    fn parse_binary_expression(&mut self, initial: Expression) -> Expression {
        let node = initial.clone();
        loop {
            if !self.can_peek() {
                break;
            }

            if self.peek().is_mathematical() {
                return self.parse_mathematical_operator(initial);
            }

            if self.peek().is_comparator() {
                return self.parse_comparison_operator(initial);
            }

            return self.parse_logical_operator(initial);
        }
        node
    }

    fn parse_collection(&mut self) -> Expression {
        let mut values = Vec::new();
        while self.peek() != Token::RightBracket {
            let expression = self.parse_expression();
            values.push(expression);
            self.check_and_skip(Token::Comma);
        }
        self.expect(Token::RightBracket);
        self.check_and_skip(Token::Semicolon);
        Expression::Collection(values)
    }

    fn parse_mathematical_operator(&mut self, initial: Expression) -> Expression {
        let op = match self.peek() {
            Token::Plus => MathematicalOperator::Plus,
            Token::Minus => MathematicalOperator::Minus,
            Token::Times => MathematicalOperator::Times,
            Token::Divide => MathematicalOperator::Divide,
            _ => panic!("node is not an operator"),
        };

        self.skip();
        Expression::Binary(
            Box::new(initial),
            Operator::MathematicalOperator(op),
            Box::new(self.parse_expression()),
        )
    }

    fn parse_comparison_operator(&mut self, initial: Expression) -> Expression {
        let comparator = match self.peek() {
            Token::Less => ComparisonOperator::LessThan,
            Token::LessEqual => ComparisonOperator::LessThanEqual,
            Token::Equal => ComparisonOperator::Equal,
            Token::NotEqual => ComparisonOperator::NotEqual,
            Token::Greater => ComparisonOperator::GreaterThan,
            Token::GreaterEqual => ComparisonOperator::GreatherThanEqual,
            _ => panic!("node is not a comparator"),
        };

        self.skip();
        Expression::Binary(
            Box::new(initial),
            Operator::ComparisonOperator(comparator),
            Box::new(self.parse_expression()),
        )
    }

    fn parse_logical_operator(&mut self, initial: Expression) -> Expression {
        let logical = match self.peek() {
            Token::And => LogicalOperator::And,
            Token::Or => LogicalOperator::Or,
            _ => panic!("node is not a comparator"),
        };

        self.skip();
        Expression::Binary(
            Box::new(initial),
            Operator::LogicalOperator(logical),
            Box::new(self.parse_expression()),
        )
    }

    fn parse_fn_call(&mut self, identifier: Expression) -> Expression {
        self.expect(Token::LeftParen);
        let mut args = Vec::new();

        while !self.check(Token::RightParen) {
            let mut expression = self.parse_expression();

            self.check_and_skip(Token::Comma);

            if self.peek().is_operator() {
                expression = self.parse_binary_expression(expression);
            }

            if self.check(Token::LeftParen) {
                expression = self.parse_fn_call(expression);
            }

            args.push(expression)
        }

        self.expect(Token::RightParen);

        self.check_and_skip(Token::Semicolon);

        Expression::FunctionCall(Box::new(identifier), args)
    }

    fn expect(&mut self, token_type: Token) {
        if !self.can_peek() {
            panic!("expected {token_type:?} but found nothing");
        }

        if self.peek() == token_type {
            self.skip();
            return;
        }

        panic!("expected {:?} but found {:?}", token_type, self.peek());
    }

    fn get_value_from_identifier_token(&self, token: Token) -> String {
        if let Token::Identifier(ident) = token {
            return ident;
        }

        panic!("expected identifier but found {token:?}");
    }

    fn can_peek(&self) -> bool {
        self.pos < self.tokens.len()
    }

    fn can_double_peek(&self) -> bool {
        self.pos + 1 < self.tokens.len()
    }

    fn peek(&self) -> Token {
        if !self.can_peek() {
            panic!(
                "choked at {:?} at position {}",
                self.tokens[self.pos].clone(),
                self.pos
            );
        }

        self.tokens[self.pos].clone()
    }

    fn check(&self, token: Token) -> bool {
        if !self.can_peek() {
            return false;
        }

        self.peek() == token
    }

    fn check_and_skip(&mut self, token: Token) {
        if self.check(token) {
            self.skip();
        }
    }

    fn double_peek(&self) -> Option<(Token, Token)> {
        if !self.can_double_peek() {
            return None;
        }
        Some((self.peek(), self.tokens[self.pos + 1].clone()))
    }

    fn next(&mut self) -> Token {
        if !self.can_peek() {
            panic!(
                "choked at {:?} at position {}",
                self.tokens[self.pos].clone(),
                self.pos
            );
        }

        let token = self.tokens[self.pos].clone();
        self.pos += 1;
        token
    }

    fn skip(&mut self) {
        self.pos += 1;
    }

    #[allow(dead_code)]
    fn parse_unary_expression(&self, _literal: Expression) -> Expression {
        todo!()
    }

    fn parse_for(&mut self) -> Statement {
        self.expect(Token::For);
        let next = self.next();
        let identifier = self.get_value_from_identifier_token(next);
        self.expect(Token::In);
        let collection = self.parse_expression();
        let block = self.parse_block();
        Statement::For(identifier, Box::new(collection), Box::new(block))
    }

}

#[cfg(test)]
mod tests {
    use super::*;

    #[test]
    fn parse_number() {
        let tokens = vec![Token::Number("1".to_string())];
        let mut parser = Parser::new(tokens);
        let node = parser.parse();
        assert_eq!(
            node,
            StatementExpression::Expression(Expression::Literal(Value::Number(1.0)))
        );
    }

    #[test]
    fn parse_assignment() {
        let tokens = vec![
            Token::Let,
            Token::Identifier("x".to_string()),
            Token::Assign,
            Token::Number("1".to_string()),
            Token::Semicolon,
        ];
        let mut parser = Parser::new(tokens);
        let node = parser.parse();
        assert_eq!(
            node,
            StatementExpression::Statement(Statement::Assignment(
                "x".to_string(),
                Box::new(Expression::Literal(Value::Number(1.0)))
            ))
        );
    }

    #[test]
    fn parse_reassignment() {
        let tokens = vec![
            Token::Identifier("x".to_string()),
            Token::Assign,
            Token::Number("1".to_string()),
            Token::Semicolon,
        ];
        let mut parser = Parser::new(tokens);
        let node = parser.parse();
        assert_eq!(
            node,
            StatementExpression::Statement(Statement::Reassignment(
                "x".to_string(),
                Box::new(Expression::Literal(Value::Number(1.0)))
            ))
        );
    }

    #[test]
    fn parse_collection() {
        let tokens = vec![
            Token::LeftBracket,
            Token::Number("1".to_string()),
            Token::Comma,
            Token::Number("2".to_string()),
            Token::RightBracket,
            Token::Semicolon
        ];
        let mut parser = Parser::new(tokens);
        let node = parser.parse();
        assert_eq!(
            node,
            StatementExpression::Expression(Expression::Collection(
                vec![
                    Expression::Literal(Value::Number(1.0)),
                    Expression::Literal(Value::Number(2.0))
                ]
            ))
        );
    }

    #[test]
    fn parse_nested_collection() {
        let tokens = vec![
            Token::LeftBracket,
            Token::Number("1".to_string()),
            Token::Comma,
            Token::LeftBracket,
            Token::Number("2".to_string()),
            Token::Comma,
            Token::Number("3".to_string()),
            Token::RightBracket,
            Token::RightBracket,
            Token::Semicolon
        ];
        let mut parser = Parser::new(tokens);
        let node = parser.parse();
        assert_eq!(
            node,
            StatementExpression::Expression(Expression::Collection(
                vec![
                    Expression::Literal(Value::Number(1.0)),
                    Expression::Collection(
                        vec![
                            Expression::Literal(Value::Number(2.0)),
                            Expression::Literal(Value::Number(3.0))
                        ]
                    )
                ]
            ))
        );
    }

    #[test]
    fn parse_collection_of_collections() {
        let tokens = vec![
            Token::LeftBracket,
            Token::LeftBracket,
            Token::Number("1".to_string()),
            Token::Comma,
            Token::Number("2".to_string()),
            Token::RightBracket,
            Token::Comma,
            Token::LeftBracket,
            Token::Number("3".to_string()),
            Token::Comma,
            Token::Number("4".to_string()),
            Token::RightBracket,
            Token::RightBracket,
            Token::Semicolon
        ];
        let mut parser = Parser::new(tokens);
        let node = parser.parse();
        assert_eq!(
            node,
            StatementExpression::Expression(Expression::Collection(
                vec![
                    Expression::Collection(
                        vec![
                            Expression::Literal(Value::Number(1.0)),
                            Expression::Literal(Value::Number(2.0))
                        ]
                    ),
                    Expression::Collection(
                        vec![
                            Expression::Literal(Value::Number(3.0)),
                            Expression::Literal(Value::Number(4.0))
                        ]
                    )
                ]
            ))
        );
    }

    #[test]
    fn print_no_arguments() {
        let tokens = vec![
            Token::Identifier("print".to_string()),
            Token::LeftParen,
            Token::RightParen,
        ];
        let mut parser = Parser::new(tokens);
        let node = parser.parse();
        assert_eq!(
            node,
            StatementExpression::Expression(Expression::FunctionCall(
                Box::new(Expression::Identifier("print".to_string())),
                vec![]
            ))
        );
    }

    #[test]
    fn parse_print() {
        let tokens = vec![
            Token::Identifier("print".to_string()),
            Token::LeftParen,
            Token::Identifier("x".to_string()),
            Token::RightParen,
            Token::Semicolon,
        ];
        let mut parser = Parser::new(tokens);
        let node = parser.parse();
        assert_eq!(
            node,
            StatementExpression::Expression(Expression::FunctionCall(
                Box::new(Expression::Identifier("print".to_string())),
                vec![Expression::Identifier("x".to_string())]
            ))
        );
    }

    #[test]
    fn parse_print_with_two_arguments() {
        let tokens = vec![
            Token::Identifier("print".to_string()),
            Token::LeftParen,
            Token::Identifier("x".to_string()),
            Token::Comma,
            Token::Identifier("y".to_string()),
            Token::RightParen,
            Token::Semicolon,
        ];
        let mut parser = Parser::new(tokens);
        let node = parser.parse();
        assert_eq!(
            node,
            StatementExpression::Expression(Expression::FunctionCall(
                Box::new(Expression::Identifier("print".to_string())),
                vec![
                    Expression::Identifier("x".to_string()),
                    Expression::Identifier("y".to_string()),
                ]
            ))
        );
    }

    #[test]
    fn print_two_identifiers() {
        let tokens = vec![
            Token::Identifier("print".to_string()),
            Token::LeftParen,
            Token::Identifier("x".to_string()),
            Token::Plus,
            Token::Identifier("y".to_string()),
            Token::RightParen,
            Token::Semicolon,
        ];
        let mut parser = Parser::new(tokens);
        let node = parser.parse();
        assert_eq!(
            node,
            StatementExpression::Expression(Expression::FunctionCall(
                Box::new(Expression::Identifier("print".to_string())),
                vec![Expression::Binary(
                    Box::new(Expression::Identifier("x".to_string())),
                    Operator::MathematicalOperator(MathematicalOperator::Plus),
                    Box::new(Expression::Identifier("y".to_string()))
                )]
            ))
        );
    }

    #[test]
    fn test_nested_call_with_print() {
        let tokens = vec![
            Token::Identifier("print".to_string()),
            Token::LeftParen,
            Token::Identifier("x".to_string()),
            Token::LeftParen,
            Token::Identifier("y".to_string()),
            Token::RightParen,
            Token::RightParen,
            Token::Semicolon,
        ];
        let mut parser = Parser::new(tokens);
        let node = parser.parse();
        assert_eq!(
            node,
            StatementExpression::Expression(Expression::FunctionCall(
                Box::new(Expression::Identifier("print".to_string())),
                vec![Expression::FunctionCall(
                    Box::new(Expression::Identifier("x".to_string())),
                    vec![Expression::Identifier("y".to_string())]
                )]
            ))
        );
    }

    #[test]
    fn add_two_numbers() {
        let tokens = vec![
            Token::Number("1".to_string()),
            Token::Plus,
            Token::Number("2".to_string()),
        ];
        let mut parser = Parser::new(tokens);
        let node = parser.parse();
        assert_eq!(
            node,
            StatementExpression::Expression(Expression::Binary(
                Box::new(Expression::Literal(Value::Number(1.0))),
                Operator::MathematicalOperator(MathematicalOperator::Plus),
                Box::new(Expression::Literal(Value::Number(2.0)))
            ))
        );
    }

    #[test]
    fn compare_two_numbers() {
        let tokens = vec![
            Token::Number("1".to_string()),
            Token::Greater,
            Token::Number("2".to_string()),
        ];
        let mut parser = Parser::new(tokens);
        let node = parser.parse();
        assert_eq!(
            node,
            StatementExpression::Expression(Expression::Binary(
                Box::new(Expression::Literal(Value::Number(1.0))),
                Operator::ComparisonOperator(ComparisonOperator::GreaterThan),
                Box::new(Expression::Literal(Value::Number(2.0)))
            ))
        );
    }

    #[test]
    fn logical_and_two_numbers() {
        let tokens = vec![
            Token::Number("1".to_string()),
            Token::And,
            Token::Number("2".to_string()),
        ];
        let mut parser = Parser::new(tokens);
        let node = parser.parse();
        assert_eq!(
            node,
            StatementExpression::Expression(Expression::Binary(
                Box::new(Expression::Literal(Value::Number(1.0))),
                Operator::LogicalOperator(LogicalOperator::And),
                Box::new(Expression::Literal(Value::Number(2.0)))
            ))
        );
    }

    #[test]
    fn create_block_one_statementexpression() {
        let tokens = vec![
            Token::LeftBrace,
            Token::Identifier("x".into()),
            Token::Assign,
            Token::Identifier("x".into()),
            Token::Plus,
            Token::Number("1".into()),
            Token::Semicolon,
            Token::RightBrace,
        ];

        let mut parser = Parser::new(tokens);
        let node = parser.parse();
        assert_eq!(
            node,
            StatementExpression::Statement(Statement::Block(vec![StatementExpression::Statement(
                Statement::Reassignment(
                    "x".into(),
                    Box::new(Expression::Binary(
                        Box::new(Expression::Identifier("x".into())),
                        Operator::MathematicalOperator(MathematicalOperator::Plus),
                        Box::new(Expression::Literal(Value::Number(1.0)))
                    ))
                )
            )]))
        )
    }

    #[test]
    fn create_block_multiple_statementexpressions() {
        let tokens = vec![
            Token::LeftBrace,
            Token::Identifier("x".into()),
            Token::Assign,
            Token::Identifier("x".into()),
            Token::Plus,
            Token::Number("1".into()),
            Token::Semicolon,
            Token::Identifier("x".into()),
            Token::Assign,
            Token::Identifier("x".into()),
            Token::Minus,
            Token::Number("1".into()),
            Token::Semicolon,
            Token::RightBrace,
        ];

        let mut parser = Parser::new(tokens);
        let node = parser.parse();
        assert_eq!(
            node,
            StatementExpression::Statement(Statement::Block(vec![
                StatementExpression::Statement(Statement::Reassignment(
                    "x".into(),
                    Box::new(Expression::Binary(
                        Box::new(Expression::Identifier("x".into())),
                        Operator::MathematicalOperator(MathematicalOperator::Plus),
                        Box::new(Expression::Literal(Value::Number(1.0)))
                    ))
                )),
                StatementExpression::Statement(Statement::Reassignment(
                    "x".into(),
                    Box::new(Expression::Binary(
                        Box::new(Expression::Identifier("x".into())),
                        Operator::MathematicalOperator(MathematicalOperator::Minus),
                        Box::new(Expression::Literal(Value::Number(1.0)))
                    ))
                ))
            ]))
        )
    }

    #[test]
    fn parse_function_call() {
        let tokens = vec![
            Token::Identifier("foo".to_string()),
            Token::LeftParen,
            Token::Number("1".to_string()),
            Token::Comma,
            Token::Number("2".to_string()),
            Token::RightParen,
        ];
        let mut parser = Parser::new(tokens);
        let node = parser.parse();
        assert_eq!(
            node,
            StatementExpression::Expression(Expression::FunctionCall(
                Box::new(Expression::Identifier("foo".to_string())),
                vec![
                    Expression::Literal(Value::Number(1.0)),
                    Expression::Literal(Value::Number(2.0)),
                ],
            ))
        );
    }

    #[test]
    fn parse_repeated_function_call() {
        let tokens = vec![
            Token::Identifier("curried".to_string()),
            Token::LeftParen,
            Token::RightParen,
            Token::LeftParen,
            Token::Number("1".to_string()),
            Token::RightParen,
        ];
        let mut parser = Parser::new(tokens);
        let node = parser.parse();
        assert_eq!(
            node,
            StatementExpression::Expression(Expression::FunctionCall(
                Box::new(Expression::FunctionCall(
                    Box::new(Expression::Identifier("curried".to_string())),
                    vec![]
                )),
                vec![Expression::Literal(Value::Number(1.0))],
            ))
        );
    }

    #[test]
    fn test_assign_function() {
        let tokens = vec![
            Token::Function,
            Token::Identifier("adder".to_string()),
            Token::LeftParen,
            Token::Identifier("x".to_string()),
            Token::Comma,
            Token::Identifier("y".to_string()),
            Token::RightParen,
            Token::LeftBrace,
            Token::Return,
            Token::Identifier("x".to_string()),
            Token::Plus,
            Token::Identifier("y".to_string()),
            Token::RightBrace,
            Token::Semicolon,
        ];

        let mut parser = Parser::new(tokens);
        let node = parser.parse();

        assert_eq!(
            node,
            StatementExpression::Statement(Statement::FunctionDefinition(
                "adder".to_string(),
                vec!["x".to_string(), "y".to_string(),],
                Box::new(Statement::Block(vec![StatementExpression::Statement(
                    Statement::Return(Box::new(Expression::Binary(
                        Box::new(Expression::Identifier("x".to_string()),),
                        Operator::MathematicalOperator(MathematicalOperator::Plus),
                        Box::new(Expression::Identifier("y".to_string()),)
                    )))
                )]))
            ))
        );
    }

    #[test]
    fn parse_function_call_with_args() {
        let tokens = vec![
            Token::Identifier("foo".to_string()),
            Token::LeftParen,
            Token::Number("1".to_string()),
            Token::Comma,
            Token::Number("2".to_string()),
            Token::RightParen,
        ];
        let mut parser = Parser::new(tokens);
        let node = parser.parse();
        assert_eq!(
            node,
            StatementExpression::Expression(Expression::FunctionCall(
                Box::new(Expression::Identifier("foo".to_string())),
                vec![
                    Expression::Literal(Value::Number(1.0)),
                    Expression::Literal(Value::Number(2.0)),
                ],
            ))
        );
    }

    #[test]
    fn test_nested_function_call() {
        let tokens = vec![
            Token::Identifier("foo".to_string()),
            Token::LeftParen,
            Token::Identifier("bar".to_string()),
            Token::LeftParen,
            Token::Number("1".to_string()),
            Token::Comma,
            Token::Number("2".to_string()),
            Token::RightParen,
            Token::RightParen,
            Token::Semicolon,
        ];
        let mut parser = Parser::new(tokens);
        let node = parser.parse();
        assert_eq!(
            node,
            StatementExpression::Expression(Expression::FunctionCall(
                Box::new(Expression::Identifier("foo".to_string())),
                vec![Expression::FunctionCall(
                    Box::new(Expression::Identifier("bar".to_string())),
                    vec![
                        Expression::Literal(Value::Number(1.0)),
                        Expression::Literal(Value::Number(2.0)),
                    ],
                ),],
            ))
        );
    }

    #[test]
    fn multiple_binary_expressions_in_function() {
        let tokens = vec![
            Token::Identifier("foo".to_string()),
            Token::LeftParen,
            Token::Number("1".to_string()),
            Token::Plus,
            Token::Number("2".to_string()),
            Token::Plus,
            Token::Number("3".to_string()),
            Token::Minus,
            Token::Number("4".to_string()),
            Token::RightParen,
            Token::Semicolon,
        ];

        let mut parser = Parser::new(tokens);
        let node = parser.parse();
        assert_eq!(
            node,
            StatementExpression::Expression(Expression::FunctionCall(
                Box::new(Expression::Identifier("foo".to_string())),
                vec![Expression::Binary(
                    Box::new(Expression::Literal(Value::Number(1.0))),
                    Operator::MathematicalOperator(MathematicalOperator::Plus),
                    Box::new(Expression::Binary(
                        Box::new(Expression::Literal(Value::Number(2.0))),
                        Operator::MathematicalOperator(MathematicalOperator::Plus),
                        Box::new(Expression::Binary(
                            Box::new(Expression::Literal(Value::Number(3.0))),
                            Operator::MathematicalOperator(MathematicalOperator::Minus),
                            Box::new(Expression::Literal(Value::Number(4.0)))
                        ))
                    ))
                )],
            ))
        );
    }

    #[test]
    fn test_nested_binary_calls() {
        // foo(bar(1, 2) + baz(3, 4))
        let tokens = vec![
            Token::Identifier("foo".to_string()),
            Token::LeftParen,
            Token::Identifier("bar".to_string()),
            Token::LeftParen,
            Token::Number("1".to_string()),
            Token::Comma,
            Token::Number("2".to_string()),
            Token::RightParen,
            Token::Plus,
            Token::Identifier("baz".to_string()),
            Token::LeftParen,
            Token::Number("3".to_string()),
            Token::Comma,
            Token::Number("4".to_string()),
            Token::RightParen,
            Token::RightParen,
        ];
        let mut parser = Parser::new(tokens);
        let node = parser.parse();
        assert_eq!(
            node,
            StatementExpression::Expression(Expression::FunctionCall(
                Box::new(Expression::Identifier("foo".to_string())),
                vec![Expression::Binary(
                    Box::new(Expression::FunctionCall(
                        Box::new(Expression::Identifier("bar".to_string())),
                        vec![
                            Expression::Literal(Value::Number(1.0)),
                            Expression::Literal(Value::Number(2.0)),
                        ],
                    )),
                    Operator::MathematicalOperator(MathematicalOperator::Plus),
                    Box::new(Expression::FunctionCall(
                        Box::new(Expression::Identifier("baz".to_string())),
                        vec![
                            Expression::Literal(Value::Number(3.0)),
                            Expression::Literal(Value::Number(4.0)),
                        ],
                    )),
                )],
            ))
        );
    }

    #[test]
    fn test_for_loop() {
        let tokens = vec![
            Token::For,
            Token::Identifier("i".into()),
            Token::In,
            Token::LeftBracket,
            Token::Number("0".into()),
            Token::Comma,
            Token::Number("1".into()),
            Token::Comma,
            Token::Number("2".into()),
            Token::RightBracket,
            Token::LeftBrace,
            Token::Identifier("print".into()),
            Token::LeftParen,
            Token::Identifier("i".into()),
            Token::RightParen,
            Token::Semicolon,
            Token::RightBrace,
        ];

        let mut parser = Parser::new(tokens);
        let node = parser.parse();
        assert_eq!(
            node,
            StatementExpression::Statement(Statement::For(
                "i".into(),
                Box::new(Expression::Collection(vec![
                    Expression::Literal(Value::Number(0.0)),
                    Expression::Literal(Value::Number(1.0)),
                    Expression::Literal(Value::Number(2.0)),
                ])),
                Box::new(Statement::Block(
                    vec![
                        StatementExpression::Expression(
                            Expression::FunctionCall(
                                "print".into(),
                                vec![Expression::Identifier("i".into())],
                            )
                        )
                    ]
                ))
            ))
        );
    }

    #[test]
    fn test_if_statement_no_else() {
        let tokens = vec![
            Token::If,
            Token::Identifier("x".into()),
            Token::Greater,
            Token::Number("5".into()),
            Token::LeftBrace,
            Token::Identifier("x".into()),
            Token::Assign,
            Token::Identifier("x".into()),
            Token::Plus,
            Token::Number("1".into()),
            Token::Semicolon,
            Token::RightBrace,
        ];
        let mut parser = Parser::new(tokens);
        let node = parser.parse();
        assert_eq!(
            node,
            StatementExpression::Statement(Statement::Conditional(
                Expression::Binary(
                    Box::new(Expression::Identifier("x".into())),
                    Operator::ComparisonOperator(ComparisonOperator::GreaterThan),
                    Box::new(Expression::Literal(Value::Number(5.0)))
                ),
                Box::new(Statement::Block(vec![StatementExpression::Statement(
                    Statement::Reassignment(
                        "x".into(),
                        Box::new(Expression::Binary(
                            Box::new(Expression::Identifier("x".into())),
                            Operator::MathematicalOperator(MathematicalOperator::Plus),
                            Box::new(Expression::Literal(Value::Number(1.0))),
                        ))
                    )
                )])),
                Box::new(None),
            ),)
        );
    }

    #[test]
    fn test_if_statement_singular_condition() {
        let tokens = vec![
            Token::If,
            Token::Identifier("x".into()),
            Token::LeftBrace,
            Token::Identifier("x".into()),
            Token::Assign,
            Token::Identifier("x".into()),
            Token::Plus,
            Token::Number("1".into()),
            Token::Semicolon,
            Token::RightBrace,
        ];
        let mut parser = Parser::new(tokens);
        let node = parser.parse();
        assert_eq!(
            node,
            StatementExpression::Statement(Statement::Conditional(
                Expression::Identifier("x".into()),
                Box::new(Statement::Block(vec![StatementExpression::Statement(
                    Statement::Reassignment(
                        "x".into(),
                        Box::new(Expression::Binary(
                            Box::new(Expression::Identifier("x".into())),
                            Operator::MathematicalOperator(MathematicalOperator::Plus),
                            Box::new(Expression::Literal(Value::Number(1.0))),
                        ))
                    )
                )])),
                Box::new(None),
            ),)
        );
    }

    #[test]
    fn test_if_statement_with_else() {
        let tokens = vec![
            Token::If,
            Token::Identifier("x".into()),
            Token::Greater,
            Token::Number("5".into()),
            Token::LeftBrace,
            Token::Identifier("x".into()),
            Token::Assign,
            Token::Identifier("x".into()),
            Token::Plus,
            Token::Number("1".into()),
            Token::Semicolon,
            Token::RightBrace,
            Token::Else,
            Token::LeftBrace,
            Token::Identifier("x".into()),
            Token::Assign,
            Token::Identifier("x".into()),
            Token::Minus,
            Token::Number("1".into()),
            Token::Semicolon,
            Token::RightBrace,
        ];
        let mut parser = Parser::new(tokens);
        let node = parser.parse();
        assert_eq!(
            node,
            StatementExpression::Statement(Statement::Conditional(
                Expression::Binary(
                    Box::new(Expression::Identifier("x".into())),
                    Operator::ComparisonOperator(ComparisonOperator::GreaterThan),
                    Box::new(Expression::Literal(Value::Number(5.0)))
                ),
                Box::new(Statement::Block(vec![StatementExpression::Statement(
                    Statement::Reassignment(
                        "x".into(),
                        Box::new(Expression::Binary(
                            Box::new(Expression::Identifier("x".into())),
                            Operator::MathematicalOperator(MathematicalOperator::Plus),
                            Box::new(Expression::Literal(Value::Number(1.0))),
                        ))
                    )
                )])),
                Box::new(Some(Statement::Block(vec![
                    StatementExpression::Statement(Statement::Reassignment(
                        "x".into(),
                        Box::new(Expression::Binary(
                            Box::new(Expression::Identifier("x".into())),
                            Operator::MathematicalOperator(MathematicalOperator::Minus),
                            Box::new(Expression::Literal(Value::Number(1.0))),
                        ))
                    ))
                ])))
            ),)
        );
    }

    #[test]
    fn test_loop_statement() {
        let tokens = vec![
            Token::Loop,
            Token::LeftBrace,
            Token::Identifier("x".into()),
            Token::Assign,
            Token::Identifier("x".into()),
            Token::Plus,
            Token::Number("1".into()),
            Token::Semicolon,
            Token::RightBrace,
        ];
        let mut parser = Parser::new(tokens);
        let node = parser.parse();
        assert_eq!(
            node,
            StatementExpression::Statement(Statement::Loop(Box::new(Statement::Block(vec![
                StatementExpression::Statement(Statement::Reassignment(
                    "x".into(),
                    Box::new(Expression::Binary(
                        Box::new(Expression::Identifier("x".into())),
                        Operator::MathematicalOperator(MathematicalOperator::Plus),
                        Box::new(Expression::Literal(Value::Number(1.0))),
                    ))
                ))
            ]))))
        );
    }

    #[test]
    fn test_loop_with_conditional() {
        let tokens = vec![
            Token::Loop,
            Token::LeftBrace,
            Token::If,
            Token::Identifier("x".into()),
            Token::Less,
            Token::Number("10".into()),
            Token::LeftBrace,
            Token::Identifier("x".into()),
            Token::Assign,
            Token::Identifier("x".into()),
            Token::Plus,
            Token::Number("1".into()),
            Token::Semicolon,
            Token::RightBrace,
            Token::Else,
            Token::LeftBrace,
            Token::Break,
            Token::Semicolon,
            Token::RightBrace,
            Token::RightBrace,
        ];
        let mut parser = Parser::new(tokens);
        let node = parser.parse();
        assert_eq!(
            node,
            StatementExpression::Statement(Statement::Loop(Box::new(Statement::Block(vec![
                StatementExpression::Statement(Statement::Conditional(
                    Expression::Binary(
                        Box::new(Expression::Identifier("x".into())),
                        Operator::ComparisonOperator(ComparisonOperator::LessThan),
                        Box::new(Expression::Literal(Value::Number(10.0)))
                    ),
                    Box::new(Statement::Block(vec![StatementExpression::Statement(
                        Statement::Reassignment(
                            "x".into(),
                            Box::new(Expression::Binary(
                                Box::new(Expression::Identifier("x".into())),
                                Operator::MathematicalOperator(MathematicalOperator::Plus),
                                Box::new(Expression::Literal(Value::Number(1.0))),
                            ))
                        )
                    )])),
                    Box::new(Some(Statement::Block(vec![
                        StatementExpression::Statement(Statement::Break)
                    ])))
                ))
            ]))))
        );
    }
}<|MERGE_RESOLUTION|>--- conflicted
+++ resolved
@@ -66,12 +66,7 @@
     Literal(Value),
     Collection(Vec<Expression>),
     Identifier(String),
-<<<<<<< HEAD
     FunctionCall(Box<Expression>, Vec<Expression>),
-=======
-    FunctionCall(String, Vec<Expression>),
-    IndexAccess(Box<Expression>),
->>>>>>> da5b3d9e
 }
 
 #[derive(Debug, PartialEq, Clone)]
@@ -191,11 +186,7 @@
         let statement = Statement::FunctionDefinition(identifier, parameters, Box::new(block));
 
         self.check_and_skip(Token::Semicolon);
-<<<<<<< HEAD
         statement
-=======
-        return statement;
->>>>>>> da5b3d9e
     }
 
     fn parse_block(&mut self) -> Statement {
@@ -292,14 +283,8 @@
                     expression = self.parse_fn_call(expression);
                 }
 
-<<<<<<< HEAD
-                expression
+                Expression::Identifier(identifier)
             }
-=======
-                Expression::Identifier(identifier)
-            },
-            Token::LeftBracket => self.parse_collection(),
->>>>>>> da5b3d9e
             _ => panic!("Unexpected token {:?}", self.peek()),
         };
 
