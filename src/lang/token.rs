#[allow(dead_code)]
#[derive(Debug, Clone, PartialEq, Eq, Hash)]
pub enum Token {
    // Single-character tokens.
    LeftParen,
    RightParen,
    LeftBrace,
    RightBrace,
    LeftBracket,
    RightBracket,
    Comma,
    Dot,
    Minus,
    Plus,
    Semicolon,
    Divide,
    Times,
    Comment,

    // One or two character tokens.
    Bang,
    NotEqual,
    Equal,
    Greater,
    GreaterEqual,
    Less,
    LessEqual,
    Assign,

    // Literals.
    Identifier(String),
    String(String),
    Number(String),
    Char(String),

    // Keywords.
    And,
    Else,
    True,
    False,
    Function,
    For,
    If,
    In,
    Null,
    Or,
    Print,
    Return,
    Let,
    Loop,
    Break,

    // End of file.
    Eof,
    Illegal,
    End,
}

impl Token {
    pub fn is_builtin_function(&self) -> bool {
        match self {
            Token::Print | Token::Function => true,
            _ => false,
        }
    }

    pub fn skip_readchar(&self) -> bool {
        match self {
            Token::Number(_) | Token::Identifier(_) => true,
            _ => false,
        }
    }

    pub fn is_bool_literal(&self) -> bool {
        match self {
            Token::True | Token::False => true,
            _ => false,
        }
    }

    pub fn is_statement(&self) -> bool {
        match self {
<<<<<<< HEAD
            Token::Assign | 
            Token::Else | 
            Token::If | 
            Token::Function | 
            Token::Let | 
            Token::Loop | 
            Token::For | 
            Token::LeftBrace | 
            Token::Return | 
            Token::Break => true,
=======
            Token::Assign
            | Token::Else
            | Token::If
            | Token::Function
            | Token::Let
            | Token::Loop
            | Token::LeftBrace
            | Token::Return
            | Token::Break => true,
>>>>>>> 43bb79f9
            _ => false,
        }
    }

    pub fn is_comparator(&self) -> bool {
        match self {
            Token::Less
            | Token::Greater
            | Token::Equal
            | Token::NotEqual
            | Token::GreaterEqual
            | Token::LessEqual => true,
            _ => false,
        }
    }

    pub fn is_mathematical(&self) -> bool {
        match self {
            Token::Plus | Token::Minus | Token::Divide | Token::Times => true,
            _ => false,
        }
    }

    pub fn is_logical(&self) -> bool {
        match self {
            Token::And | Token::Or => true,
            _ => false,
        }
    }

    pub fn is_operator(&self) -> bool {
        self.is_logical() || self.is_comparator() || self.is_mathematical()
    }
}

// tests for the token module
#[cfg(test)]
mod tests {
    use super::*;

    #[test]
    fn test_is_builtin_function() {
        assert!(Token::Print.is_builtin_function());
        assert!(Token::Function.is_builtin_function());
        assert!(!Token::Plus.is_builtin_function());
    }

    #[test]
    fn test_skip_readchar() {
        assert!(Token::Number("123".into()).skip_readchar());
        assert!(Token::Identifier("abc".into()).skip_readchar());
        assert!(!Token::Plus.skip_readchar());
    }

    #[test]
    fn test_is_bool_literal() {
        assert!(Token::True.is_bool_literal());
        assert!(Token::False.is_bool_literal());
        assert!(!Token::Plus.is_bool_literal());
    }

    #[test]
    fn test_is_statement() {
        assert!(Token::Assign.is_statement());
        assert!(Token::Else.is_statement());
        assert!(Token::If.is_statement());
        assert!(Token::Function.is_statement());
        assert!(Token::Let.is_statement());
        assert!(Token::Loop.is_statement());
        assert!(Token::LeftBrace.is_statement());
        assert!(Token::Return.is_statement());
        assert!(Token::Break.is_statement());
        assert!(!Token::Plus.is_statement());
    }

    #[test]
    fn test_is_comparator() {
        assert!(Token::Less.is_comparator());
        assert!(Token::Greater.is_comparator());
        assert!(Token::Equal.is_comparator());
        assert!(Token::NotEqual.is_comparator());
        assert!(Token::GreaterEqual.is_comparator());
        assert!(Token::LessEqual.is_comparator());
        assert!(!Token::Plus.is_comparator());
    }

    #[test]
    fn test_is_mathematical() {
        assert!(Token::Plus.is_mathematical());
        assert!(Token::Minus.is_mathematical());
        assert!(Token::Divide.is_mathematical());
        assert!(Token::Times.is_mathematical());
        assert!(!Token::Less.is_mathematical());
    }

    #[test]
    fn test_is_logical() {
        assert!(Token::And.is_logical());
        assert!(Token::Or.is_logical());
        assert!(!Token::Less.is_logical());
    }

    #[test]
    fn test_is_operator() {
        assert!(Token::Plus.is_operator());
        assert!(Token::Minus.is_operator());
        assert!(Token::Divide.is_operator());
        assert!(Token::Times.is_operator());
        assert!(Token::Less.is_operator());
        assert!(Token::Greater.is_operator());
        assert!(Token::Equal.is_operator());
        assert!(Token::NotEqual.is_operator());
        assert!(Token::GreaterEqual.is_operator());
        assert!(Token::LessEqual.is_operator());
        assert!(Token::And.is_operator());
        assert!(Token::Or.is_operator());
        assert!(!Token::LeftBrace.is_operator());
    }
}<|MERGE_RESOLUTION|>--- conflicted
+++ resolved
@@ -80,28 +80,16 @@
 
     pub fn is_statement(&self) -> bool {
         match self {
-<<<<<<< HEAD
-            Token::Assign | 
-            Token::Else | 
-            Token::If | 
-            Token::Function | 
-            Token::Let | 
-            Token::Loop | 
-            Token::For | 
-            Token::LeftBrace | 
-            Token::Return | 
-            Token::Break => true,
-=======
             Token::Assign
             | Token::Else
             | Token::If
             | Token::Function
             | Token::Let
             | Token::Loop
+            | Token::For  
             | Token::LeftBrace
             | Token::Return
             | Token::Break => true,
->>>>>>> 43bb79f9
             _ => false,
         }
     }
